[package]
name = "serde_codegen"
version = "0.8.9"
authors = ["Erick Tryzelaar <erick.tryzelaar@gmail.com>"]
license = "MIT/Apache-2.0"
description = "Macros to auto-generate implementations for the serde framework"
homepage = "https://serde.rs"
repository = "https://github.com/serde-rs/serde"
documentation = "https://serde.rs/codegen.html"
keywords = ["serde", "serialization"]
include = ["Cargo.toml", "src/**/*.rs"]

[features]
default = ["with-syntex"]
unstable = []
unstable-testing = ["clippy"]
with-syntex = [
    "syntex",
    "syntex_syntax",
]
<<<<<<< HEAD
with-libsyntax = []
with-syn = []

[dependencies]
clippy = { version = "^0.*", optional = true }
quote = "0.1"
serde_codegen_internals = { version = "=0.8.0", default-features = false, path = "../serde_codegen_internals" }
syn = { version = "0.5", features = ["aster", "visit"] }
syntex = { version = "^0.43.0", optional = true }
syntex_syntax = { version = "^0.43.0", optional = true }
=======

[build-dependencies]
quasi_codegen = { version = "^0.20.0", optional = true }
syntex = { version = "^0.44.0", optional = true }

[dependencies]
aster = { version = "^0.27.0", default-features = false }
clippy = { version = "^0.*", optional = true }
quasi = { version = "^0.20.0", default-features = false }
quasi_macros = { version = "^0.20.0", optional = true }
serde_codegen_internals = { version = "=0.8.9", default-features = false, path = "../serde_codegen_internals" }
syntex = { version = "^0.44.0", optional = true }
syntex_syntax = { version = "^0.44.0", optional = true }
>>>>>>> 429de892
<|MERGE_RESOLUTION|>--- conflicted
+++ resolved
@@ -18,29 +18,13 @@
     "syntex",
     "syntex_syntax",
 ]
-<<<<<<< HEAD
 with-libsyntax = []
 with-syn = []
 
 [dependencies]
 clippy = { version = "^0.*", optional = true }
 quote = "0.1"
-serde_codegen_internals = { version = "=0.8.0", default-features = false, path = "../serde_codegen_internals" }
+serde_codegen_internals = { version = "=0.8.9", default-features = false, path = "../serde_codegen_internals" }
 syn = { version = "0.5", features = ["aster", "visit"] }
-syntex = { version = "^0.43.0", optional = true }
-syntex_syntax = { version = "^0.43.0", optional = true }
-=======
-
-[build-dependencies]
-quasi_codegen = { version = "^0.20.0", optional = true }
 syntex = { version = "^0.44.0", optional = true }
-
-[dependencies]
-aster = { version = "^0.27.0", default-features = false }
-clippy = { version = "^0.*", optional = true }
-quasi = { version = "^0.20.0", default-features = false }
-quasi_macros = { version = "^0.20.0", optional = true }
-serde_codegen_internals = { version = "=0.8.9", default-features = false, path = "../serde_codegen_internals" }
-syntex = { version = "^0.44.0", optional = true }
-syntex_syntax = { version = "^0.44.0", optional = true }
->>>>>>> 429de892
+syntex_syntax = { version = "^0.44.0", optional = true }