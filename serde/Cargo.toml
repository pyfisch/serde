--- conflicted
+++ resolved
@@ -1,10 +1,6 @@
 [package]
 name = "serde"
-<<<<<<< HEAD
 version = "0.9.0-rc1"
-=======
-version = "0.8.23"
->>>>>>> 1f65ce75
 authors = ["Erick Tryzelaar <erick.tryzelaar@gmail.com>"]
 license = "MIT/Apache-2.0"
 description = "A generic serialization/deserialization framework"
