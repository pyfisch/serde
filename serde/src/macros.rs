--- conflicted
+++ resolved
@@ -1,33 +1,10 @@
-<<<<<<< HEAD
-#[cfg(feature = "std")]
 #[doc(hidden)]
 #[macro_export]
 macro_rules! forward_to_deserialize_method {
     ($func:ident($($arg:ty),*)) => {
         #[inline]
-        fn $func<__V>(self, $(_: $arg,)* visitor: __V) -> ::std::result::Result<__V::Value, Self::Error>
+        fn $func<__V>(self, $(_: $arg,)* visitor: __V) -> $crate::export::Result<__V::Value, Self::Error>
             where __V: $crate::de::Visitor<'de>
-        {
-            self.deserialize(visitor)
-        }
-    };
-}
-
-#[cfg(not(feature = "std"))]
-=======
->>>>>>> 1b763da5
-#[doc(hidden)]
-#[macro_export]
-macro_rules! forward_to_deserialize_method {
-    ($func:ident($($arg:ty),*)) => {
-        #[inline]
-<<<<<<< HEAD
-        fn $func<__V>(self, $(_: $arg,)* visitor: __V) -> ::core::result::Result<__V::Value, Self::Error>
-            where __V: $crate::de::Visitor<'de>
-=======
-        fn $func<__V>(self, $(_: $arg,)* visitor: __V) -> $crate::export::Result<__V::Value, Self::Error>
-            where __V: $crate::de::Visitor
->>>>>>> 1b763da5
         {
             self.deserialize(visitor)
         }
